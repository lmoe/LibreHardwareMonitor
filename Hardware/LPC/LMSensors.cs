--- conflicted
+++ resolved
@@ -1,228 +1,225 @@
-/*
- 
-  This Source Code Form is subject to the terms of the Mozilla Public
-  License, v. 2.0. If a copy of the MPL was not distributed with this
-  file, You can obtain one at http://mozilla.org/MPL/2.0/.
- 
-  Copyright (C) 2009-2013 Michael Möller <mmoeller@openhardwaremonitor.org>
-	
-*/
-
-using System.Collections.Generic;
-using System.Globalization;
-using System.IO;
-using System.Text;
-
-namespace OpenHardwareMonitor.Hardware.LPC {
-
-  internal class LMSensors {
-
-    private readonly List<LMChip> lmChips = new List<LMChip>();
-
-    public LMSensors() {
-      string[] basePaths = Directory.GetDirectories("/sys/class/hwmon/");
-      foreach (string basePath in basePaths) {
-        foreach (string devicePath in new[] { "/device", "" }) {
-          string path = basePath + devicePath;
-
-          string name = null;
-          try {
-            using (StreamReader reader = new StreamReader(path + "/name"))
-              name = reader.ReadLine();
-          } catch (IOException) { }
-
-          switch (name) {
-            case "atk0110":
-              lmChips.Add(new LMChip(Chip.ATK0110, path)); break;
-
-            case "f71858fg":
-              lmChips.Add(new LMChip(Chip.F71858, path)); break;
-            case "f71862fg":
-              lmChips.Add(new LMChip(Chip.F71862, path)); break;
-            case "f71869":
-              lmChips.Add(new LMChip(Chip.F71869, path)); break;
-            case "f71869a":
-              lmChips.Add(new LMChip(Chip.F71869A, path)); break;
-            case "f71882fg":
-              lmChips.Add(new LMChip(Chip.F71882, path)); break;            
-            case "f71889a":
-              lmChips.Add(new LMChip(Chip.F71889AD, path)); break;
-            case "f71889ed":
-              lmChips.Add(new LMChip(Chip.F71889ED, path)); break;
-            case "f71889fg":
-              lmChips.Add(new LMChip(Chip.F71889F, path)); break;
-            case "f71808e":
-              lmChips.Add(new LMChip(Chip.F71808E, path)); break;
-
-            case "it8705":
-              lmChips.Add(new LMChip(Chip.IT8705F, path)); break;
-            case "it8712":
-              lmChips.Add(new LMChip(Chip.IT8712F, path)); break;
-            case "it8716":
-              lmChips.Add(new LMChip(Chip.IT8716F, path)); break;
-            case "it8718":
-              lmChips.Add(new LMChip(Chip.IT8718F, path)); break;
-            case "it8720":
-              lmChips.Add(new LMChip(Chip.IT8720F, path)); break;
-            
-            case "nct6775":
-              lmChips.Add(new LMChip(Chip.NCT6771F, path)); break;
-            case "nct6776":
-              lmChips.Add(new LMChip(Chip.NCT6776F, path)); break;
-            case "nct6779":
-              lmChips.Add(new LMChip(Chip.NCT6779D, path)); break;
-            case "nct6791":
-              lmChips.Add(new LMChip(Chip.NCT6791D, path)); break;
-<<<<<<< HEAD
-            case "nct6796":
-              lmChips.Add(new LMChip(Chip.NCT6796D, path)); break;
-=======
-            case "nct6793":
-              lmChips.Add(new LMChip(Chip.NCT6793D, path)); break;
-            case "nct6795":
-              lmChips.Add(new LMChip(Chip.NCT6795D, path)); break;
->>>>>>> 90b7fa02
-
-            case "w83627ehf":
-              lmChips.Add(new LMChip(Chip.W83627EHF, path)); break;
-            case "w83627dhg":
-              lmChips.Add(new LMChip(Chip.W83627DHG, path)); break;
-            case "w83667hg":
-              lmChips.Add(new LMChip(Chip.W83667HG, path)); break;
-            case "w83627hf":
-              lmChips.Add(new LMChip(Chip.W83627HF, path)); break;
-            case "w83627thf":
-              lmChips.Add(new LMChip(Chip.W83627THF, path)); break;
-            case "w83687thf":
-              lmChips.Add(new LMChip(Chip.W83687THF, path)); break;
-          }
-        }
-      }
-    }
-
-    public void Close() {
-      foreach (LMChip lmChip in lmChips)
-        lmChip.Close();
-    }
-
-    public ISuperIO[] SuperIO {
-      get {
-        return lmChips.ToArray();
-      }
-    }
-
-    private class LMChip : ISuperIO {
-
-      private string path;
-      private readonly Chip chip;
-
-      private readonly float?[] voltages;
-      private readonly float?[] temperatures;
-      private readonly float?[] fans;
-      private readonly float?[] controls;
-
-      private readonly FileStream[] voltageStreams;
-      private readonly FileStream[] temperatureStreams;
-      private readonly FileStream[] fanStreams;
-
-      public Chip Chip { get { return chip; } }
-      public float?[] Voltages { get { return voltages; } }
-      public float?[] Temperatures { get { return temperatures; } }
-      public float?[] Fans { get { return fans; } }
-      public float?[] Controls { get { return controls; } }
-
-      public LMChip(Chip chip, string path) {
-        this.path = path;
-        this.chip = chip;
-
-        string[] voltagePaths = Directory.GetFiles(path, "in*_input");
-        this.voltages = new float?[voltagePaths.Length];
-        this.voltageStreams = new FileStream[voltagePaths.Length];
-        for (int i = 0; i < voltagePaths.Length; i++)
-          voltageStreams[i] = new FileStream(voltagePaths[i],
-            FileMode.Open, FileAccess.Read, FileShare.ReadWrite);
-
-        string[] temperaturePaths = Directory.GetFiles(path, "temp*_input");
-        this.temperatures = new float?[temperaturePaths.Length];
-        this.temperatureStreams = new FileStream[temperaturePaths.Length];
-        for (int i = 0; i < temperaturePaths.Length; i++)
-          temperatureStreams[i] = new FileStream(temperaturePaths[i],
-            FileMode.Open, FileAccess.Read, FileShare.ReadWrite);
-
-        string[] fanPaths = Directory.GetFiles(path, "fan*_input");
-        this.fans = new float?[fanPaths.Length];
-        this.fanStreams = new FileStream[fanPaths.Length];
-        for (int i = 0; i < fanPaths.Length; i++)
-          fanStreams[i] = new FileStream(fanPaths[i],
-            FileMode.Open, FileAccess.Read, FileShare.ReadWrite);
-
-        this.controls = new float?[0];
-      }
-
-      public byte? ReadGPIO(int index) {
-        return null;
-      }
-
-      public void WriteGPIO(int index, byte value) { }
-
-      public string GetReport() {
-        return null;
-      }
-
-      public void SetControl(int index, byte? value) { }   
-
-      private string ReadFirstLine(Stream stream) {
-        StringBuilder sb = new StringBuilder();
-        try {
-          stream.Seek(0, SeekOrigin.Begin);
-          int b = stream.ReadByte();
-          while (b != -1 && b != 10) {
-            sb.Append((char)b);
-            b = stream.ReadByte();
-          }
-        } catch { }
-        return sb.ToString();
-      }
-
-      public void Update() {
-        for (int i = 0; i < voltages.Length; i++) {
-          string s = ReadFirstLine(voltageStreams[i]);
-          try {
-            voltages[i] = 0.001f *
-              long.Parse(s, CultureInfo.InvariantCulture);
-          } catch {
-            voltages[i] = null;
-          }
-        }
-
-        for (int i = 0; i < temperatures.Length; i++) {
-          string s = ReadFirstLine(temperatureStreams[i]);
-          try {
-            temperatures[i] = 0.001f *
-              long.Parse(s, CultureInfo.InvariantCulture);
-          } catch {
-            temperatures[i] = null;
-          }
-        }
-
-        for (int i = 0; i < fans.Length; i++) {
-          string s = ReadFirstLine(fanStreams[i]);
-          try {
-            fans[i] = long.Parse(s, CultureInfo.InvariantCulture);
-          } catch {
-            fans[i] = null;
-          }
-        }
-      }
-
-      public void Close() {
-        foreach (FileStream stream in voltageStreams)
-          stream.Close();
-        foreach (FileStream stream in temperatureStreams)
-          stream.Close();
-        foreach (FileStream stream in fanStreams)
-          stream.Close();
-      }
-    }
-  }
-}
+/*
+ 
+  This Source Code Form is subject to the terms of the Mozilla Public
+  License, v. 2.0. If a copy of the MPL was not distributed with this
+  file, You can obtain one at http://mozilla.org/MPL/2.0/.
+ 
+  Copyright (C) 2009-2013 Michael Möller <mmoeller@openhardwaremonitor.org>
+	
+*/
+
+using System.Collections.Generic;
+using System.Globalization;
+using System.IO;
+using System.Text;
+
+namespace OpenHardwareMonitor.Hardware.LPC {
+
+  internal class LMSensors {
+
+    private readonly List<LMChip> lmChips = new List<LMChip>();
+
+    public LMSensors() {
+      string[] basePaths = Directory.GetDirectories("/sys/class/hwmon/");
+      foreach (string basePath in basePaths) {
+        foreach (string devicePath in new[] { "/device", "" }) {
+          string path = basePath + devicePath;
+
+          string name = null;
+          try {
+            using (StreamReader reader = new StreamReader(path + "/name"))
+              name = reader.ReadLine();
+          } catch (IOException) { }
+
+          switch (name) {
+            case "atk0110":
+              lmChips.Add(new LMChip(Chip.ATK0110, path)); break;
+
+            case "f71858fg":
+              lmChips.Add(new LMChip(Chip.F71858, path)); break;
+            case "f71862fg":
+              lmChips.Add(new LMChip(Chip.F71862, path)); break;
+            case "f71869":
+              lmChips.Add(new LMChip(Chip.F71869, path)); break;
+            case "f71869a":
+              lmChips.Add(new LMChip(Chip.F71869A, path)); break;
+            case "f71882fg":
+              lmChips.Add(new LMChip(Chip.F71882, path)); break;            
+            case "f71889a":
+              lmChips.Add(new LMChip(Chip.F71889AD, path)); break;
+            case "f71889ed":
+              lmChips.Add(new LMChip(Chip.F71889ED, path)); break;
+            case "f71889fg":
+              lmChips.Add(new LMChip(Chip.F71889F, path)); break;
+            case "f71808e":
+              lmChips.Add(new LMChip(Chip.F71808E, path)); break;
+
+            case "it8705":
+              lmChips.Add(new LMChip(Chip.IT8705F, path)); break;
+            case "it8712":
+              lmChips.Add(new LMChip(Chip.IT8712F, path)); break;
+            case "it8716":
+              lmChips.Add(new LMChip(Chip.IT8716F, path)); break;
+            case "it8718":
+              lmChips.Add(new LMChip(Chip.IT8718F, path)); break;
+            case "it8720":
+              lmChips.Add(new LMChip(Chip.IT8720F, path)); break;
+            
+            case "nct6775":
+              lmChips.Add(new LMChip(Chip.NCT6771F, path)); break;
+            case "nct6776":
+              lmChips.Add(new LMChip(Chip.NCT6776F, path)); break;
+            case "nct6779":
+              lmChips.Add(new LMChip(Chip.NCT6779D, path)); break;
+            case "nct6791":
+              lmChips.Add(new LMChip(Chip.NCT6791D, path)); break;
+            case "nct6793":
+              lmChips.Add(new LMChip(Chip.NCT6793D, path)); break;
+            case "nct6795":
+              lmChips.Add(new LMChip(Chip.NCT6795D, path)); break;
+            case "nct6796":
+              lmChips.Add(new LMChip(Chip.NCT6796D, path)); break;
+
+            case "w83627ehf":
+              lmChips.Add(new LMChip(Chip.W83627EHF, path)); break;
+            case "w83627dhg":
+              lmChips.Add(new LMChip(Chip.W83627DHG, path)); break;
+            case "w83667hg":
+              lmChips.Add(new LMChip(Chip.W83667HG, path)); break;
+            case "w83627hf":
+              lmChips.Add(new LMChip(Chip.W83627HF, path)); break;
+            case "w83627thf":
+              lmChips.Add(new LMChip(Chip.W83627THF, path)); break;
+            case "w83687thf":
+              lmChips.Add(new LMChip(Chip.W83687THF, path)); break;
+          }
+        }
+      }
+    }
+
+    public void Close() {
+      foreach (LMChip lmChip in lmChips)
+        lmChip.Close();
+    }
+
+    public ISuperIO[] SuperIO {
+      get {
+        return lmChips.ToArray();
+      }
+    }
+
+    private class LMChip : ISuperIO {
+
+      private string path;
+      private readonly Chip chip;
+
+      private readonly float?[] voltages;
+      private readonly float?[] temperatures;
+      private readonly float?[] fans;
+      private readonly float?[] controls;
+
+      private readonly FileStream[] voltageStreams;
+      private readonly FileStream[] temperatureStreams;
+      private readonly FileStream[] fanStreams;
+
+      public Chip Chip { get { return chip; } }
+      public float?[] Voltages { get { return voltages; } }
+      public float?[] Temperatures { get { return temperatures; } }
+      public float?[] Fans { get { return fans; } }
+      public float?[] Controls { get { return controls; } }
+
+      public LMChip(Chip chip, string path) {
+        this.path = path;
+        this.chip = chip;
+
+        string[] voltagePaths = Directory.GetFiles(path, "in*_input");
+        this.voltages = new float?[voltagePaths.Length];
+        this.voltageStreams = new FileStream[voltagePaths.Length];
+        for (int i = 0; i < voltagePaths.Length; i++)
+          voltageStreams[i] = new FileStream(voltagePaths[i],
+            FileMode.Open, FileAccess.Read, FileShare.ReadWrite);
+
+        string[] temperaturePaths = Directory.GetFiles(path, "temp*_input");
+        this.temperatures = new float?[temperaturePaths.Length];
+        this.temperatureStreams = new FileStream[temperaturePaths.Length];
+        for (int i = 0; i < temperaturePaths.Length; i++)
+          temperatureStreams[i] = new FileStream(temperaturePaths[i],
+            FileMode.Open, FileAccess.Read, FileShare.ReadWrite);
+
+        string[] fanPaths = Directory.GetFiles(path, "fan*_input");
+        this.fans = new float?[fanPaths.Length];
+        this.fanStreams = new FileStream[fanPaths.Length];
+        for (int i = 0; i < fanPaths.Length; i++)
+          fanStreams[i] = new FileStream(fanPaths[i],
+            FileMode.Open, FileAccess.Read, FileShare.ReadWrite);
+
+        this.controls = new float?[0];
+      }
+
+      public byte? ReadGPIO(int index) {
+        return null;
+      }
+
+      public void WriteGPIO(int index, byte value) { }
+
+      public string GetReport() {
+        return null;
+      }
+
+      public void SetControl(int index, byte? value) { }   
+
+      private string ReadFirstLine(Stream stream) {
+        StringBuilder sb = new StringBuilder();
+        try {
+          stream.Seek(0, SeekOrigin.Begin);
+          int b = stream.ReadByte();
+          while (b != -1 && b != 10) {
+            sb.Append((char)b);
+            b = stream.ReadByte();
+          }
+        } catch { }
+        return sb.ToString();
+      }
+
+      public void Update() {
+        for (int i = 0; i < voltages.Length; i++) {
+          string s = ReadFirstLine(voltageStreams[i]);
+          try {
+            voltages[i] = 0.001f *
+              long.Parse(s, CultureInfo.InvariantCulture);
+          } catch {
+            voltages[i] = null;
+          }
+        }
+
+        for (int i = 0; i < temperatures.Length; i++) {
+          string s = ReadFirstLine(temperatureStreams[i]);
+          try {
+            temperatures[i] = 0.001f *
+              long.Parse(s, CultureInfo.InvariantCulture);
+          } catch {
+            temperatures[i] = null;
+          }
+        }
+
+        for (int i = 0; i < fans.Length; i++) {
+          string s = ReadFirstLine(fanStreams[i]);
+          try {
+            fans[i] = long.Parse(s, CultureInfo.InvariantCulture);
+          } catch {
+            fans[i] = null;
+          }
+        }
+      }
+
+      public void Close() {
+        foreach (FileStream stream in voltageStreams)
+          stream.Close();
+        foreach (FileStream stream in temperatureStreams)
+          stream.Close();
+        foreach (FileStream stream in fanStreams)
+          stream.Close();
+      }
+    }
+  }
+}